--- conflicted
+++ resolved
@@ -1,344 +1,306 @@
-/*---------------------------------------------------------------------------------------------
- *  Copyright (c) Microsoft Corporation. All rights reserved.
- *  Licensed under the MIT License. See License.txt in the project root for license information.
- *--------------------------------------------------------------------------------------------*/
-
-import * as vscode from 'vscode';
-import * as Octokit from '@octokit/rest';
-import Logger from '../common/logger';
-import { Remote, parseRemote } from '../common/remote';
-import { PRType, IGitHubRepository } from './interface';
-import { PullRequestModel } from './pullRequestModel';
-import { CredentialStore, GitHub } from './credentials';
-import { AuthenticationError } from '../common/authentication';
-import { QueryOptions, MutationOptions, ApolloQueryResult } from 'apollo-boost';
-import { convertRESTPullRequestToRawPullRequest } from './utils';
-
-export const PULL_REQUEST_PAGE_SIZE = 20;
-
-const GRAPHQL_COMPONENT_ID = 'GraphQL';
-
-export interface PullRequestData {
-	pullRequests: PullRequestModel[];
-	hasMorePages: boolean;
-}
-
-export class GitHubRepository implements IGitHubRepository {
-	static ID = 'GitHubRepository';
-	private _hub: GitHub;
-	private _initialized: boolean;
-	private _metadata: any;
-
-	public get hub(): GitHub {
-		if (this._hub === undefined) {
-			if (!this._initialized) {
-				throw new Error('Call ensure() before accessing this property.');
-			} else {
-				throw new AuthenticationError('Not authenticated.');
-			}
-		}
-		return this._hub;
-	}
-
-	public get octokit(): Octokit {
-		return this.hub && this.hub.octokit;
-	}
-
-	constructor(public remote: Remote, private readonly _credentialStore: CredentialStore) {
-	}
-
-	supportsGraphQl(): boolean {
-		return !!(this.hub && this.hub.graphql);
-	}
-
-	query = async <T = any>(query: QueryOptions): Promise<ApolloQueryResult<T>> => {
-		const gql = this.hub && this.hub.graphql;
-		if (!gql) {
-			Logger.debug(`Not available for query: ${query}`, GRAPHQL_COMPONENT_ID);
-			return null;
-		}
-
-		Logger.debug(`Request: ${JSON.stringify(query, null, 2)}`, GRAPHQL_COMPONENT_ID);
-		const rsp = await gql.query<T>(query);
-		Logger.debug(`Response: ${JSON.stringify(rsp, null, 2)}`, GRAPHQL_COMPONENT_ID);
-		return rsp;
-	}
-
-	mutate = async <T = any>(mutation: MutationOptions): Promise<ApolloQueryResult<T>> => {
-		const gql = this.hub && this.hub.graphql;
-		if (!gql) {
-			Logger.debug(`Not available for query: ${mutation}`, GRAPHQL_COMPONENT_ID);
-			return null;
-		}
-
-		Logger.debug(`Request: ${JSON.stringify(mutation, null, 2)}`, GRAPHQL_COMPONENT_ID);
-		const rsp = await gql.mutate<T>(mutation);
-		Logger.debug(`Response: ${JSON.stringify(rsp, null, 2)}`, GRAPHQL_COMPONENT_ID);
-		return rsp;
-	}
-
-	async getMetadata(): Promise<any> {
-		Logger.debug(`Fetch metadata - enter`, GitHubRepository.ID);
-		if (this._metadata) {
-			Logger.debug(`Fetch metadata ${this._metadata.owner.login}/${this._metadata.name} - done`, GitHubRepository.ID);
-			return this._metadata;
-		}
-		const { octokit, remote } = await this.ensure();
-		const result = await octokit.repos.get({
-				owner: remote.owner,
-				repo: remote.repositoryName
-		});
-		Logger.debug(`Fetch metadata ${remote.owner}/${remote.repositoryName} - done`, GitHubRepository.ID);
-		this._metadata = Object.assign(result.data, { currentUser: (octokit as any).currentUser });
-		return this._metadata;
-	}
-
-	async resolveRemote(): Promise<void> {
-		try {
-			const {clone_url} = await this.getMetadata();
-			this.remote = parseRemote(this.remote.remoteName, clone_url, this.remote.gitProtocol);
-		} catch (e) {
-			Logger.appendLine(`Unable to resolve remote: ${e}`);
-		}
-	}
-
-	async ensure(): Promise<GitHubRepository> {
-		this._initialized = true;
-
-		if (!await this._credentialStore.hasOctokit(this.remote)) {
-			this._hub = await this._credentialStore.loginWithConfirmation(this.remote);
-		} else {
-			this._hub = await this._credentialStore.getHub(this.remote);
-		}
-
-		return this;
-	}
-
-	async authenticate(): Promise<boolean> {
-		this._initialized = true;
-		if (!await this._credentialStore.hasOctokit(this.remote)) {
-			this._hub = await this._credentialStore.login(this.remote);
-		} else {
-			this._hub = this._credentialStore.getHub(this.remote);
-		}
-		return this.octokit !== undefined;
-	}
-
-	async getDefaultBranch(): Promise<string> {
-		try {
-			Logger.debug(`Fetch default branch - enter`, GitHubRepository.ID);
-			const { octokit, remote } = await this.ensure();
-			const { data } = await octokit.repos.get({
-				owner: remote.owner,
-				repo: remote.repositoryName
-			});
-			Logger.debug(`Fetch default branch - done`, GitHubRepository.ID);
-
-			return data.default_branch;
-		} catch (e) {
-			Logger.appendLine(`GitHubRepository> Fetching default branch failed: ${e}`);
-		}
-
-		return 'master';
-	}
-
-	async getBranch(branchName: string): Promise<Octokit.ReposGetBranchResponse> {
-		try {
-			Logger.debug(`Fetch branch ${branchName} - enter`, GitHubRepository.ID);
-			const { octokit, remote } = await this.ensure();
-			const { data } = await octokit.repos.getBranch({
-				owner: remote.owner,
-				repo: remote.repositoryName,
-				branch: branchName
-			});
-			Logger.debug(`Fetch branch ${branchName} - done`, GitHubRepository.ID);
-
-			return data;
-		} catch (e) {
-			Logger.appendLine(`Fetching branch ${branchName} failed`, GitHubRepository.ID);
-		}
-	}
-
-	async getPullRequests(prType: PRType, page?: number): Promise<PullRequestData> {
-		return prType === PRType.All ? this.getAllPullRequests(page) : this.getPullRequestsForCategory(prType, page);
-	}
-
-	private async getAllPullRequests(page?: number): Promise<PullRequestData> {
-		try {
-			Logger.debug(`Fetch all pull requests - enter`, GitHubRepository.ID);
-			const { octokit, remote } = await this.ensure();
-			const result = await octokit.pullRequests.getAll({
-				owner: remote.owner,
-				repo: remote.repositoryName,
-				per_page: PULL_REQUEST_PAGE_SIZE,
-				page: page || 1
-			});
-
-			const hasMorePages = !!result.headers.link && result.headers.link.indexOf('rel="next"') > -1;
-			const pullRequests = result.data
-				.map(
-<<<<<<< HEAD
-					pullRequest => {
-						if (!pullRequest.head.repo) {
-=======
-					({
-						number,
-						body,
-						title,
-						html_url,
-						user,
-						state,
-						assignee,
-						created_at,
-						updated_at,
-						head,
-						base,
-						node_id
-					}) => {
-						if (!head.repo) {
->>>>>>> 89481a91
-							Logger.appendLine(
-								'GitHubRepository> The remote branch for this PR was already deleted.'
-							);
-							return null;
-						}
-
-<<<<<<< HEAD
-						const item = convertRESTPullRequestToRawPullRequest(pullRequest);
-=======
-						const item: PullRequest = {
-							number,
-							body,
-							title,
-							html_url,
-							user,
-							labels: [],
-							state,
-							merged: false,
-							assignee,
-							created_at,
-							updated_at,
-							head,
-							base,
-							node_id
-						};
->>>>>>> 89481a91
-
-						return new PullRequestModel(this, this.remote, item);
-					}
-				)
-				.filter(item => item !== null);
-
-			Logger.debug(`Fetch all pull requests - done`, GitHubRepository.ID);
-			return {
-				pullRequests,
-				hasMorePages
-			};
-		} catch (e) {
-			Logger.appendLine(`Fetching all pull requests failed: ${e}`, GitHubRepository.ID);
-			if (e.code === 404) {
-				// not found
-				vscode.window.showWarningMessage(`Fetching pull requests for remote '${this.remote.remoteName}' failed, please check if the url ${this.remote.url} is valid.`);
-			} else {
-				throw e;
-			}
-		}
-
-		return null;
-	}
-
-	private async getPullRequestsForCategory(prType: PRType, page: number): Promise<PullRequestData> {
-		try {
-			Logger.debug(`Fetch pull request catogory ${PRType[prType]} - enter`, GitHubRepository.ID);
-			const { octokit, remote } = await this.ensure();
-			const user = await octokit.users.get({});
-			// Search api will not try to resolve repo that redirects, so get full name first
-			const repo = await octokit.repos.get({ owner: this.remote.owner, repo: this.remote.repositoryName });
-			const { data, headers } = await octokit.search.issues({
-				q: this.getPRFetchQuery(repo.data.full_name, user.data.login, prType),
-				per_page: PULL_REQUEST_PAGE_SIZE,
-				page: page || 1
-			});
-			let promises = [];
-			data.items.forEach(item => {
-				promises.push(new Promise(async (resolve, reject) => {
-					let prData = await octokit.pullRequests.get({
-						owner: remote.owner,
-						repo: remote.repositoryName,
-						number: item.number
-					});
-					resolve(prData);
-				}));
-			});
-
-			const hasMorePages = !!headers.link && headers.link.indexOf('rel="next"') > -1;
-			const pullRequests = await Promise.all(promises).then(values => {
-				return values.map(item => {
-					if (!item.data.head.repo) {
-						Logger.appendLine('GitHubRepository> The remote branch for this PR was already deleted.');
-						return null;
-					}
-					return new PullRequestModel(this, this.remote, item.data);
-				}).filter(item => item !== null);
-			});
-			Logger.debug(`Fetch pull request catogory ${PRType[prType]} - done`, GitHubRepository.ID);
-
-			return {
-				pullRequests,
-				hasMorePages
-			};
-		} catch (e) {
-			Logger.appendLine(`GitHubRepository> Fetching all pull requests failed: ${e}`);
-			if (e.code === 404) {
-				// not found
-				vscode.window.showWarningMessage(`Fetching pull requests for remote ${this.remote.remoteName}, please check if the url ${this.remote.url} is valid.`);
-			} else {
-				throw e;
-			}
-		}
-	}
-
-	async getPullRequest(id: number): Promise<PullRequestModel> {
-		try {
-			Logger.debug(`Fetch pull request ${id} - enter`, GitHubRepository.ID);
-			const { octokit, remote } = await this.ensure();
-			let { data } = await octokit.pullRequests.get({
-				owner: remote.owner,
-				repo: remote.repositoryName,
-				number: id
-			});
-			Logger.debug(`Fetch pull request ${id} - done`, GitHubRepository.ID);
-
-			if (!data.head.repo) {
-				Logger.appendLine('The remote branch for this PR was already deleted.', GitHubRepository.ID);
-				return null;
-			}
-
-			let item = convertRESTPullRequestToRawPullRequest(data);
-
-			return new PullRequestModel(this, remote, item);
-		} catch (e) {
-			Logger.appendLine(`GithubRepository> Unable to fetch PR: ${e}`);
-			return null;
-		}
-	}
-
-	private getPRFetchQuery(repo: string, user: string, type: PRType) {
-		let filter = '';
-		switch (type) {
-			case PRType.RequestReview:
-				filter = `review-requested:${user}`;
-				break;
-			case PRType.AssignedToMe:
-				filter = `assignee:${user}`;
-				break;
-			case PRType.Mine:
-				filter = `author:${user}`;
-				break;
-			default:
-				break;
-		}
-
-		return `is:open ${filter} type:pr repo:${repo}`;
-	}
-}
+/*---------------------------------------------------------------------------------------------
+ *  Copyright (c) Microsoft Corporation. All rights reserved.
+ *  Licensed under the MIT License. See License.txt in the project root for license information.
+ *--------------------------------------------------------------------------------------------*/
+
+import * as vscode from 'vscode';
+import * as Octokit from '@octokit/rest';
+import Logger from '../common/logger';
+import { Remote, parseRemote } from '../common/remote';
+import { PRType, IGitHubRepository } from './interface';
+import { PullRequestModel } from './pullRequestModel';
+import { CredentialStore, GitHub } from './credentials';
+import { AuthenticationError } from '../common/authentication';
+import { QueryOptions, MutationOptions, ApolloQueryResult } from 'apollo-boost';
+import { convertRESTPullRequestToRawPullRequest } from './utils';
+
+export const PULL_REQUEST_PAGE_SIZE = 20;
+
+const GRAPHQL_COMPONENT_ID = 'GraphQL';
+
+export interface PullRequestData {
+	pullRequests: PullRequestModel[];
+	hasMorePages: boolean;
+}
+
+export class GitHubRepository implements IGitHubRepository {
+	static ID = 'GitHubRepository';
+	private _hub: GitHub;
+	private _initialized: boolean;
+	private _metadata: any;
+
+	public get hub(): GitHub {
+		if (this._hub === undefined) {
+			if (!this._initialized) {
+				throw new Error('Call ensure() before accessing this property.');
+			} else {
+				throw new AuthenticationError('Not authenticated.');
+			}
+		}
+		return this._hub;
+	}
+
+	public get octokit(): Octokit {
+		return this.hub && this.hub.octokit;
+	}
+
+	constructor(public remote: Remote, private readonly _credentialStore: CredentialStore) {
+	}
+
+	supportsGraphQl(): boolean {
+		return !!(this.hub && this.hub.graphql);
+	}
+
+	query = async <T = any>(query: QueryOptions): Promise<ApolloQueryResult<T>> => {
+		const gql = this.hub && this.hub.graphql;
+		if (!gql) {
+			Logger.debug(`Not available for query: ${query}`, GRAPHQL_COMPONENT_ID);
+			return null;
+		}
+
+		Logger.debug(`Request: ${JSON.stringify(query, null, 2)}`, GRAPHQL_COMPONENT_ID);
+		const rsp = await gql.query<T>(query);
+		Logger.debug(`Response: ${JSON.stringify(rsp, null, 2)}`, GRAPHQL_COMPONENT_ID);
+		return rsp;
+	}
+
+	mutate = async <T = any>(mutation: MutationOptions): Promise<ApolloQueryResult<T>> => {
+		const gql = this.hub && this.hub.graphql;
+		if (!gql) {
+			Logger.debug(`Not available for query: ${mutation}`, GRAPHQL_COMPONENT_ID);
+			return null;
+		}
+
+		Logger.debug(`Request: ${JSON.stringify(mutation, null, 2)}`, GRAPHQL_COMPONENT_ID);
+		const rsp = await gql.mutate<T>(mutation);
+		Logger.debug(`Response: ${JSON.stringify(rsp, null, 2)}`, GRAPHQL_COMPONENT_ID);
+		return rsp;
+	}
+
+	async getMetadata(): Promise<any> {
+		Logger.debug(`Fetch metadata - enter`, GitHubRepository.ID);
+		if (this._metadata) {
+			Logger.debug(`Fetch metadata ${this._metadata.owner.login}/${this._metadata.name} - done`, GitHubRepository.ID);
+			return this._metadata;
+		}
+		const { octokit, remote } = await this.ensure();
+		const result = await octokit.repos.get({
+				owner: remote.owner,
+				repo: remote.repositoryName
+		});
+		Logger.debug(`Fetch metadata ${remote.owner}/${remote.repositoryName} - done`, GitHubRepository.ID);
+		this._metadata = Object.assign(result.data, { currentUser: (octokit as any).currentUser });
+		return this._metadata;
+	}
+
+	async resolveRemote(): Promise<void> {
+		try {
+			const {clone_url} = await this.getMetadata();
+			this.remote = parseRemote(this.remote.remoteName, clone_url, this.remote.gitProtocol);
+		} catch (e) {
+			Logger.appendLine(`Unable to resolve remote: ${e}`);
+		}
+	}
+
+	async ensure(): Promise<GitHubRepository> {
+		this._initialized = true;
+
+		if (!await this._credentialStore.hasOctokit(this.remote)) {
+			this._hub = await this._credentialStore.loginWithConfirmation(this.remote);
+		} else {
+			this._hub = await this._credentialStore.getHub(this.remote);
+		}
+
+		return this;
+	}
+
+	async authenticate(): Promise<boolean> {
+		this._initialized = true;
+		if (!await this._credentialStore.hasOctokit(this.remote)) {
+			this._hub = await this._credentialStore.login(this.remote);
+		} else {
+			this._hub = this._credentialStore.getHub(this.remote);
+		}
+		return this.octokit !== undefined;
+	}
+
+	async getDefaultBranch(): Promise<string> {
+		try {
+			Logger.debug(`Fetch default branch - enter`, GitHubRepository.ID);
+			const { octokit, remote } = await this.ensure();
+			const { data } = await octokit.repos.get({
+				owner: remote.owner,
+				repo: remote.repositoryName
+			});
+			Logger.debug(`Fetch default branch - done`, GitHubRepository.ID);
+
+			return data.default_branch;
+		} catch (e) {
+			Logger.appendLine(`GitHubRepository> Fetching default branch failed: ${e}`);
+		}
+
+		return 'master';
+	}
+
+	async getBranch(branchName: string): Promise<Octokit.ReposGetBranchResponse> {
+		try {
+			Logger.debug(`Fetch branch ${branchName} - enter`, GitHubRepository.ID);
+			const { octokit, remote } = await this.ensure();
+			const { data } = await octokit.repos.getBranch({
+				owner: remote.owner,
+				repo: remote.repositoryName,
+				branch: branchName
+			});
+			Logger.debug(`Fetch branch ${branchName} - done`, GitHubRepository.ID);
+
+			return data;
+		} catch (e) {
+			Logger.appendLine(`Fetching branch ${branchName} failed`, GitHubRepository.ID);
+		}
+	}
+
+	async getPullRequests(prType: PRType, page?: number): Promise<PullRequestData> {
+		return prType === PRType.All ? this.getAllPullRequests(page) : this.getPullRequestsForCategory(prType, page);
+	}
+
+	private async getAllPullRequests(page?: number): Promise<PullRequestData> {
+		try {
+			Logger.debug(`Fetch all pull requests - enter`, GitHubRepository.ID);
+			const { octokit, remote } = await this.ensure();
+			const result = await octokit.pullRequests.getAll({
+				owner: remote.owner,
+				repo: remote.repositoryName,
+				per_page: PULL_REQUEST_PAGE_SIZE,
+				page: page || 1
+			});
+
+			const hasMorePages = !!result.headers.link && result.headers.link.indexOf('rel="next"') > -1;
+			const pullRequests = result.data
+				.map(
+					pullRequest => {
+						if (!pullRequest.head.repo) {
+							Logger.appendLine(
+								'GitHubRepository> The remote branch for this PR was already deleted.'
+							);
+							return null;
+						}
+
+						const item = convertRESTPullRequestToRawPullRequest(pullRequest);
+						return new PullRequestModel(this, this.remote, item);
+					}
+				)
+				.filter(item => item !== null);
+
+			Logger.debug(`Fetch all pull requests - done`, GitHubRepository.ID);
+			return {
+				pullRequests,
+				hasMorePages
+			};
+		} catch (e) {
+			Logger.appendLine(`Fetching all pull requests failed: ${e}`, GitHubRepository.ID);
+			if (e.code === 404) {
+				// not found
+				vscode.window.showWarningMessage(`Fetching pull requests for remote '${this.remote.remoteName}' failed, please check if the url ${this.remote.url} is valid.`);
+			} else {
+				throw e;
+			}
+		}
+
+		return null;
+	}
+
+	private async getPullRequestsForCategory(prType: PRType, page: number): Promise<PullRequestData> {
+		try {
+			Logger.debug(`Fetch pull request catogory ${PRType[prType]} - enter`, GitHubRepository.ID);
+			const { octokit, remote } = await this.ensure();
+			const user = await octokit.users.get({});
+			// Search api will not try to resolve repo that redirects, so get full name first
+			const repo = await octokit.repos.get({ owner: this.remote.owner, repo: this.remote.repositoryName });
+			const { data, headers } = await octokit.search.issues({
+				q: this.getPRFetchQuery(repo.data.full_name, user.data.login, prType),
+				per_page: PULL_REQUEST_PAGE_SIZE,
+				page: page || 1
+			});
+			let promises = [];
+			data.items.forEach(item => {
+				promises.push(new Promise(async (resolve, reject) => {
+					let prData = await octokit.pullRequests.get({
+						owner: remote.owner,
+						repo: remote.repositoryName,
+						number: item.number
+					});
+					resolve(prData);
+				}));
+			});
+
+			const hasMorePages = !!headers.link && headers.link.indexOf('rel="next"') > -1;
+			const pullRequests = await Promise.all(promises).then(values => {
+				return values.map(item => {
+					if (!item.data.head.repo) {
+						Logger.appendLine('GitHubRepository> The remote branch for this PR was already deleted.');
+						return null;
+					}
+					return new PullRequestModel(this, this.remote, item.data);
+				}).filter(item => item !== null);
+			});
+			Logger.debug(`Fetch pull request catogory ${PRType[prType]} - done`, GitHubRepository.ID);
+
+			return {
+				pullRequests,
+				hasMorePages
+			};
+		} catch (e) {
+			Logger.appendLine(`GitHubRepository> Fetching all pull requests failed: ${e}`);
+			if (e.code === 404) {
+				// not found
+				vscode.window.showWarningMessage(`Fetching pull requests for remote ${this.remote.remoteName}, please check if the url ${this.remote.url} is valid.`);
+			} else {
+				throw e;
+			}
+		}
+	}
+
+	async getPullRequest(id: number): Promise<PullRequestModel> {
+		try {
+			Logger.debug(`Fetch pull request ${id} - enter`, GitHubRepository.ID);
+			const { octokit, remote } = await this.ensure();
+			let { data } = await octokit.pullRequests.get({
+				owner: remote.owner,
+				repo: remote.repositoryName,
+				number: id
+			});
+			Logger.debug(`Fetch pull request ${id} - done`, GitHubRepository.ID);
+
+			if (!data.head.repo) {
+				Logger.appendLine('The remote branch for this PR was already deleted.', GitHubRepository.ID);
+				return null;
+			}
+
+			let item = convertRESTPullRequestToRawPullRequest(data);
+
+			return new PullRequestModel(this, remote, item);
+		} catch (e) {
+			Logger.appendLine(`GithubRepository> Unable to fetch PR: ${e}`);
+			return null;
+		}
+	}
+
+	private getPRFetchQuery(repo: string, user: string, type: PRType) {
+		let filter = '';
+		switch (type) {
+			case PRType.RequestReview:
+				filter = `review-requested:${user}`;
+				break;
+			case PRType.AssignedToMe:
+				filter = `assignee:${user}`;
+				break;
+			case PRType.Mine:
+				filter = `author:${user}`;
+				break;
+			default:
+				break;
+		}
+
+		return `is:open ${filter} type:pr repo:${repo}`;
+	}
+}